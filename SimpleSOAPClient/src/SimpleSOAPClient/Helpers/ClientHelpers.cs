﻿#region License
// The MIT License (MIT)
// 
// Copyright (c) 2016 João Simões
// 
// Permission is hereby granted, free of charge, to any person obtaining a copy
// of this software and associated documentation files (the "Software"), to deal
// in the Software without restriction, including without limitation the rights
// to use, copy, modify, merge, publish, distribute, sublicense, and/or sell
// copies of the Software, and to permit persons to whom the Software is
// furnished to do so, subject to the following conditions:
// 
// The above copyright notice and this permission notice shall be included in all
// copies or substantial portions of the Software.
// 
// THE SOFTWARE IS PROVIDED "AS IS", WITHOUT WARRANTY OF ANY KIND, EXPRESS OR
// IMPLIED, INCLUDING BUT NOT LIMITED TO THE WARRANTIES OF MERCHANTABILITY,
// FITNESS FOR A PARTICULAR PURPOSE AND NONINFRINGEMENT. IN NO EVENT SHALL THE
// AUTHORS OR COPYRIGHT HOLDERS BE LIABLE FOR ANY CLAIM, DAMAGES OR OTHER
// LIABILITY, WHETHER IN AN ACTION OF CONTRACT, TORT OR OTHERWISE, ARISING FROM,
// OUT OF OR IN CONNECTION WITH THE SOFTWARE OR THE USE OR OTHER DEALINGS IN THE
// SOFTWARE.
#endregion
namespace SimpleSOAPClient.Helpers
{
    using System;
    using System.Collections.Generic;
    using System.Net.Http;
    using Models;

    /// <summary>
    /// Helper methods for working with <see cref="ISoapClient"/> instances.
    /// </summary>
    public static class ClientHelpers
    {
        #region UsingRequestEnvelopeHandler

        /// <summary>
        /// Attaches the provided collection handler collection to the 
        /// <see cref="ISoapClient.RequestEnvelopeHandler"/> creating a pipeline.
        /// </summary>
        /// <typeparam name="TSoapClient">The SOAP client type</typeparam>
        /// <param name="client">The client to be used</param>
        /// <param name="handlers">The handler collection to attach as a pipeline</param>
        /// <param name="append">Indicates if the handlers must be appended to existing one. By default they will be prepended.</param>
        /// <returns>The SOAP client after changes</returns>
        /// <exception cref="ArgumentNullException"></exception>
        public static TSoapClient UsingRequestEnvelopeHandler<TSoapClient>(
<<<<<<< HEAD
            this TSoapClient client, IEnumerable<Func<string, string, SoapEnvelope, SoapEnvelope>> handlers)
=======
            this TSoapClient client, IEnumerable<Func<string, SoapEnvelope, SoapEnvelope>> handlers, bool append = false)
>>>>>>> 52afcb08
            where TSoapClient : ISoapClient
        {
            if (client == null) throw new ArgumentNullException(nameof(client));
            if (handlers == null) return client;
            
            var currentHandler = client.RequestEnvelopeHandler;
<<<<<<< HEAD
            client.RequestEnvelopeHandler = (url, action, envelope) =>
=======
            if (append)
>>>>>>> 52afcb08
            {
                client.RequestEnvelopeHandler = (url, envelope) =>
                {
<<<<<<< HEAD
                    envelope = handler(url, action, envelope);
                }
                return currentHandler == null ? envelope : currentHandler(url, action, envelope);
            };
=======
                    envelope = currentHandler == null ? envelope : currentHandler(url, envelope);
                    foreach (var handler in handlers)
                    {
                        envelope = handler(url, envelope);
                    }
                    return envelope;
                };
            }
            else
            {
                client.RequestEnvelopeHandler = (url, envelope) =>
                {
                    foreach (var handler in handlers)
                    {
                        envelope = handler(url, envelope);
                    }
                    return currentHandler == null ? envelope : currentHandler(url, envelope);
                };
            }
>>>>>>> 52afcb08

            return client;
        }

        /// <summary>
        /// Attaches the provided collection handler collection to the 
        /// <see cref="ISoapClient.RequestEnvelopeHandler"/> creating a pipeline.
        /// </summary>
        /// <typeparam name="TSoapClient">The SOAP client type</typeparam>
        /// <param name="client">The client to be used</param>
        /// <param name="handlers">The handler collection to attach as a pipeline</param>
        /// <returns>The SOAP client after changes</returns>
        /// <exception cref="ArgumentNullException"></exception>
        public static TSoapClient UsingRequestEnvelopeHandler<TSoapClient>(
            this TSoapClient client, params Func<string, string, SoapEnvelope, SoapEnvelope>[] handlers)
            where TSoapClient : ISoapClient
        {
            if (client == null) throw new ArgumentNullException(nameof(client));
            if (handlers == null || handlers.Length == 0) return client;

<<<<<<< HEAD
            return client.UsingRequestEnvelopeHandler(
                (IEnumerable<Func<string, string, SoapEnvelope, SoapEnvelope>>) handlers);
=======
            return client.UsingRequestEnvelopeHandler(handlers, false);
        }

        /// <summary>
        /// Attaches the provided collection handler collection to the 
        /// <see cref="ISoapClient.RequestEnvelopeHandler"/> creating a pipeline.
        /// </summary>
        /// <typeparam name="TSoapClient">The SOAP client type</typeparam>
        /// <param name="client">The client to be used</param>
        /// <param name="append">Indicates if the handlers must be appended to existing one. By default they will be prepended.</param>
        /// <param name="handlers">The handler collection to attach as a pipeline</param>
        /// <returns>The SOAP client after changes</returns>
        /// <exception cref="ArgumentNullException"></exception>
        public static TSoapClient UsingRequestEnvelopeHandler<TSoapClient>(
            this TSoapClient client, bool append, params Func<string, SoapEnvelope, SoapEnvelope>[] handlers)
            where TSoapClient : ISoapClient
        {
            if (client == null) throw new ArgumentNullException(nameof(client));
            if (handlers == null || handlers.Length == 0) return client;

            return client.UsingRequestEnvelopeHandler(handlers, append);
>>>>>>> 52afcb08
        }

        #endregion

        #region UsingRequestRawHandler

        /// <summary>
        /// Attaches the provided collection handler collection to the 
        /// <see cref="ISoapClient.RequestRawHandler"/> creating a pipeline.
        /// </summary>
        /// <typeparam name="TSoapClient">The SOAP client type</typeparam>
        /// <param name="client">The client to be used</param>
        /// <param name="handlers">The handler collection to attach as a pipeline</param>
        /// <param name="append">Indicates if the handlers must be appended to existing one. By default they will be prepended.</param>
        /// <returns>The SOAP client after changes</returns>
        /// <exception cref="ArgumentNullException"></exception>
        public static TSoapClient UsingRequestRawHandler<TSoapClient>(
<<<<<<< HEAD
            this TSoapClient client, IEnumerable<Func<string, string, HttpRequestMessage, string, string>> handlers)
=======
            this TSoapClient client, IEnumerable<Func<string, string, string>> handlers, bool append = false)
>>>>>>> 52afcb08
            where TSoapClient : ISoapClient
        {
            if (client == null) throw new ArgumentNullException(nameof(client));
            if (handlers == null) throw new ArgumentNullException(nameof(handlers));

            var currentHandler = client.RequestRawHandler;
<<<<<<< HEAD
            client.RequestRawHandler = (url, action, request, xml) =>
=======
            if (append)
>>>>>>> 52afcb08
            {
                client.RequestRawHandler = (url, xml) =>
                {
<<<<<<< HEAD
                    xml = handler(url, action, request, xml);
                }
                return currentHandler == null ? xml : currentHandler(url, action, request, xml);
            };
=======
                    xml = currentHandler == null ? xml : currentHandler(url, xml);
                    foreach (var handler in handlers)
                    {
                        xml = handler(url, xml);
                    }
                    return xml;
                };
            }
            else
            {
                client.RequestRawHandler = (url, xml) =>
                {
                    foreach (var handler in handlers)
                    {
                        xml = handler(url, xml);
                    }
                    return currentHandler == null ? xml : currentHandler(url, xml);
                };
            }
>>>>>>> 52afcb08

            return client;
        }

        /// <summary>
        /// Attaches the provided collection handler collection to the 
        /// <see cref="ISoapClient.RequestRawHandler"/> creating a pipeline.
        /// </summary>
        /// <typeparam name="TSoapClient">The SOAP client type</typeparam>
        /// <param name="client">The client to be used</param>
        /// <param name="handlers">The handler collection to attach as a pipeline</param>
        /// <returns>The SOAP client after changes</returns>
        /// <exception cref="ArgumentNullException"></exception>
        public static TSoapClient UsingRequestRawHandler<TSoapClient>(
            this TSoapClient client, params Func<string, string, HttpRequestMessage, string, string>[] handlers)
            where TSoapClient : ISoapClient
        {
            if (client == null) throw new ArgumentNullException(nameof(client));
            if (handlers == null || handlers.Length == 0) return client;

<<<<<<< HEAD
            return client.UsingRequestRawHandler(
                (IEnumerable<Func<string, string, HttpRequestMessage, string, string>>) handlers);
=======
            return client.UsingRequestRawHandler(handlers, false);
        }

        /// <summary>
        /// Attaches the provided collection handler collection to the 
        /// <see cref="ISoapClient.RequestRawHandler"/> creating a pipeline.
        /// </summary>
        /// <typeparam name="TSoapClient">The SOAP client type</typeparam>
        /// <param name="client">The client to be used</param>
        /// <param name="append">Indicates if the handlers must be appended to existing one. By default they will be prepended.</param>
        /// <param name="handlers">The handler collection to attach as a pipeline</param>
        /// <returns>The SOAP client after changes</returns>
        /// <exception cref="ArgumentNullException"></exception>
        public static TSoapClient UsingRequestRawHandler<TSoapClient>(
            this TSoapClient client, bool append, params Func<string, string, string>[] handlers)
            where TSoapClient : ISoapClient
        {
            if (client == null) throw new ArgumentNullException(nameof(client));
            if (handlers == null || handlers.Length == 0) return client;

            return client.UsingRequestRawHandler(handlers, append);
>>>>>>> 52afcb08
        }

        #endregion

        #region UsingResponseRawHandler

        /// <summary>
        /// Attaches the provided collection handler collection to the 
        /// <see cref="ISoapClient.ResponseRawHandler"/> creating a pipeline.
        /// </summary>
        /// <typeparam name="TSoapClient">The SOAP client type</typeparam>
        /// <param name="client">The client to be used</param>
        /// <param name="handlers">The handler collection to attach as a pipeline</param>
        /// <param name="append">Indicates if the handlers must be appended to existing one. By default they will be prepended.</param>
        /// <returns>The SOAP client after changes</returns>
        /// <exception cref="ArgumentNullException"></exception>
        public static TSoapClient UsingResponseRawHandler<TSoapClient>(
<<<<<<< HEAD
            this TSoapClient client, IEnumerable<Func<string, string, HttpResponseMessage, string, string>> handlers)
=======
            this TSoapClient client, IEnumerable<Func<string, string, string>> handlers, bool append = false)
>>>>>>> 52afcb08
            where TSoapClient : ISoapClient
        {
            if (client == null) throw new ArgumentNullException(nameof(client));
            if (handlers == null) throw new ArgumentNullException(nameof(handlers));

            var currentHandler = client.ResponseRawHandler;
<<<<<<< HEAD
            client.ResponseRawHandler = (url, action, response, xml) =>
=======
            if (append)
>>>>>>> 52afcb08
            {
                client.ResponseRawHandler = (url, xml) =>
                {
<<<<<<< HEAD
                    xml = handler(url, action, response, xml);
                }
                return currentHandler == null ? xml : currentHandler(url, action, response, xml);
            };
=======
                    xml = currentHandler == null ? xml : currentHandler(url, xml);
                    foreach (var handler in handlers)
                    {
                        xml = handler(url, xml);
                    }
                    return xml;
                };
            }
            else
            {
                client.ResponseRawHandler = (url, xml) =>
                {
                    foreach (var handler in handlers)
                    {
                        xml = handler(url, xml);
                    }
                    return currentHandler == null ? xml : currentHandler(url, xml);
                };
            }
>>>>>>> 52afcb08

            return client;
        }

        /// <summary>
        /// Attaches the provided collection handler collection to the 
        /// <see cref="ISoapClient.ResponseRawHandler"/> creating a pipeline.
        /// </summary>
        /// <typeparam name="TSoapClient">The SOAP client type</typeparam>
        /// <param name="client">The client to be used</param>
        /// <param name="handlers">The handler collection to attach as a pipeline</param>
        /// <returns>The SOAP client after changes</returns>
        /// <exception cref="ArgumentNullException"></exception>
        public static TSoapClient UsingResponseRawHandler<TSoapClient>(
            this TSoapClient client, params Func<string, string, HttpResponseMessage, string, string>[] handlers)
            where TSoapClient : ISoapClient
        {
            if (client == null) throw new ArgumentNullException(nameof(client));
            if (handlers == null || handlers.Length == 0) return client;

<<<<<<< HEAD
            return client.UsingResponseRawHandler(
                (IEnumerable<Func<string, string, HttpResponseMessage, string, string>>) handlers);
=======
            return client.UsingResponseRawHandler(handlers, false);
        }

        /// <summary>
        /// Attaches the provided collection handler collection to the 
        /// <see cref="ISoapClient.ResponseRawHandler"/> creating a pipeline.
        /// </summary>
        /// <typeparam name="TSoapClient">The SOAP client type</typeparam>
        /// <param name="client">The client to be used</param>
        /// <param name="append">Indicates if the handlers must be appended to existing one. By default they will be prepended.</param>
        /// <param name="handlers">The handler collection to attach as a pipeline</param>
        /// <returns>The SOAP client after changes</returns>
        /// <exception cref="ArgumentNullException"></exception>
        public static TSoapClient UsingResponseRawHandler<TSoapClient>(
            this TSoapClient client, bool append, params Func<string, string, string>[] handlers)
            where TSoapClient : ISoapClient
        {
            if (client == null) throw new ArgumentNullException(nameof(client));
            if (handlers == null || handlers.Length == 0) return client;

            return client.UsingResponseRawHandler(handlers, append);
>>>>>>> 52afcb08
        }

        #endregion

        #region UsingResponseEnvelopeHandler

        /// <summary>
        /// Attaches the provided collection handler collection to the 
        /// <see cref="ISoapClient.ResponseEnvelopeHandler"/> creating a pipeline.
        /// </summary>
        /// <typeparam name="TSoapClient">The SOAP client type</typeparam>
        /// <param name="client">The client to be used</param>
        /// <param name="handlers">The handler collection to attach as a pipeline</param>
        /// <param name="append">Indicates if the handlers must be appended to existing one. By default they will be prepended.</param>
        /// <returns>The SOAP client after changes</returns>
        /// <exception cref="ArgumentNullException"></exception>
        public static TSoapClient UsingResponseEnvelopeHandler<TSoapClient>(
<<<<<<< HEAD
            this TSoapClient client, IEnumerable<Func<string, string, SoapEnvelope, SoapEnvelope>> handlers)
=======
            this TSoapClient client, IEnumerable<Func<string, SoapEnvelope, SoapEnvelope>> handlers, bool append = false)
>>>>>>> 52afcb08
            where TSoapClient : ISoapClient
        {
            if (client == null) throw new ArgumentNullException(nameof(client));
            if (handlers == null) return client;

            var currentHandler = client.ResponseEnvelopeHandler;
<<<<<<< HEAD
            client.ResponseEnvelopeHandler = (url, action, envelope) =>
=======
            if (append)
>>>>>>> 52afcb08
            {
                client.ResponseEnvelopeHandler = (url, envelope) =>
                {
<<<<<<< HEAD
                    envelope = handler(url, action, envelope);
                }
                return currentHandler == null ? envelope : currentHandler(url, action, envelope);
            };
=======
                    envelope = currentHandler == null ? envelope : currentHandler(url, envelope);
                    foreach (var handler in handlers)
                    {
                        envelope = handler(url, envelope);
                    }
                    return envelope;
                };
            }
            else
            {
                client.ResponseEnvelopeHandler = (url, envelope) =>
                {
                    foreach (var handler in handlers)
                    {
                        envelope = handler(url, envelope);
                    }
                    return currentHandler == null ? envelope : currentHandler(url, envelope);
                };
            }
>>>>>>> 52afcb08

            return client;
        }

        /// <summary>
        /// Attaches the provided collection handler collection to the 
        /// <see cref="ISoapClient.ResponseEnvelopeHandler"/> creating a pipeline.
        /// </summary>
        /// <typeparam name="TSoapClient">The SOAP client type</typeparam>
        /// <param name="client">The client to be used</param>
        /// <param name="handlers">The handler collection to attach as a pipeline</param>
        /// <returns>The SOAP client after changes</returns>
        /// <exception cref="ArgumentNullException"></exception>
        public static TSoapClient UsingResponseEnvelopeHandler<TSoapClient>(
            this TSoapClient client, params Func<string, string, SoapEnvelope, SoapEnvelope>[] handlers)
            where TSoapClient : ISoapClient
        {
            if (client == null) throw new ArgumentNullException(nameof(client));
            if (handlers == null || handlers.Length == 0) return client;

<<<<<<< HEAD
            return client.UsingResponseEnvelopeHandler(
                (IEnumerable<Func<string, string, SoapEnvelope, SoapEnvelope>>)handlers);
=======
            return client.UsingResponseEnvelopeHandler(handlers, false);
        }

        /// <summary>
        /// Attaches the provided collection handler collection to the 
        /// <see cref="ISoapClient.ResponseEnvelopeHandler"/> creating a pipeline.
        /// </summary>
        /// <typeparam name="TSoapClient">The SOAP client type</typeparam>
        /// <param name="client">The client to be used</param>
        /// <param name="append">Indicates if the handlers must be appended to existing one. By default they will be prepended.</param>
        /// <param name="handlers">The handler collection to attach as a pipeline</param>
        /// <returns>The SOAP client after changes</returns>
        /// <exception cref="ArgumentNullException"></exception>
        public static TSoapClient UsingResponseEnvelopeHandler<TSoapClient>(
            this TSoapClient client, bool append, params Func<string, SoapEnvelope, SoapEnvelope>[] handlers)
            where TSoapClient : ISoapClient
        {
            if (client == null) throw new ArgumentNullException(nameof(client));
            if (handlers == null || handlers.Length == 0) return client;

            return client.UsingResponseEnvelopeHandler(handlers, append);
>>>>>>> 52afcb08
        }

        #endregion
    }
}<|MERGE_RESOLUTION|>--- conflicted
+++ resolved
@@ -46,51 +46,36 @@
         /// <returns>The SOAP client after changes</returns>
         /// <exception cref="ArgumentNullException"></exception>
         public static TSoapClient UsingRequestEnvelopeHandler<TSoapClient>(
-<<<<<<< HEAD
-            this TSoapClient client, IEnumerable<Func<string, string, SoapEnvelope, SoapEnvelope>> handlers)
-=======
-            this TSoapClient client, IEnumerable<Func<string, SoapEnvelope, SoapEnvelope>> handlers, bool append = false)
->>>>>>> 52afcb08
+            this TSoapClient client, IEnumerable<Func<string, string, SoapEnvelope, SoapEnvelope>> handlers, bool append = false)
             where TSoapClient : ISoapClient
         {
             if (client == null) throw new ArgumentNullException(nameof(client));
             if (handlers == null) return client;
             
             var currentHandler = client.RequestEnvelopeHandler;
-<<<<<<< HEAD
-            client.RequestEnvelopeHandler = (url, action, envelope) =>
-=======
             if (append)
->>>>>>> 52afcb08
-            {
-                client.RequestEnvelopeHandler = (url, envelope) =>
-                {
-<<<<<<< HEAD
-                    envelope = handler(url, action, envelope);
-                }
-                return currentHandler == null ? envelope : currentHandler(url, action, envelope);
-            };
-=======
+            {
+                client.RequestEnvelopeHandler = (url, action, envelope) =>
+                {
                     envelope = currentHandler == null ? envelope : currentHandler(url, envelope);
                     foreach (var handler in handlers)
                     {
-                        envelope = handler(url, envelope);
+                        envelope = handler(url, action, envelope);
                     }
                     return envelope;
                 };
             }
             else
             {
-                client.RequestEnvelopeHandler = (url, envelope) =>
-                {
-                    foreach (var handler in handlers)
-                    {
-                        envelope = handler(url, envelope);
+                client.RequestEnvelopeHandler = (url, action, envelope) =>
+                {
+                    foreach (var handler in handlers)
+                    {
+                        envelope = handler(url, action, envelope);
                     }
                     return currentHandler == null ? envelope : currentHandler(url, envelope);
                 };
             }
->>>>>>> 52afcb08
 
             return client;
         }
@@ -111,10 +96,6 @@
             if (client == null) throw new ArgumentNullException(nameof(client));
             if (handlers == null || handlers.Length == 0) return client;
 
-<<<<<<< HEAD
-            return client.UsingRequestEnvelopeHandler(
-                (IEnumerable<Func<string, string, SoapEnvelope, SoapEnvelope>>) handlers);
-=======
             return client.UsingRequestEnvelopeHandler(handlers, false);
         }
 
@@ -129,14 +110,13 @@
         /// <returns>The SOAP client after changes</returns>
         /// <exception cref="ArgumentNullException"></exception>
         public static TSoapClient UsingRequestEnvelopeHandler<TSoapClient>(
-            this TSoapClient client, bool append, params Func<string, SoapEnvelope, SoapEnvelope>[] handlers)
+            this TSoapClient client, bool append, params Func<string, string, SoapEnvelope, SoapEnvelope>[] handlers)
             where TSoapClient : ISoapClient
         {
             if (client == null) throw new ArgumentNullException(nameof(client));
             if (handlers == null || handlers.Length == 0) return client;
 
             return client.UsingRequestEnvelopeHandler(handlers, append);
->>>>>>> 52afcb08
         }
 
         #endregion
@@ -154,51 +134,36 @@
         /// <returns>The SOAP client after changes</returns>
         /// <exception cref="ArgumentNullException"></exception>
         public static TSoapClient UsingRequestRawHandler<TSoapClient>(
-<<<<<<< HEAD
-            this TSoapClient client, IEnumerable<Func<string, string, HttpRequestMessage, string, string>> handlers)
-=======
-            this TSoapClient client, IEnumerable<Func<string, string, string>> handlers, bool append = false)
->>>>>>> 52afcb08
+            this TSoapClient client, IEnumerable<Func<string, string, HttpRequestMessage, string, string>> handlers, bool append = false)
             where TSoapClient : ISoapClient
         {
             if (client == null) throw new ArgumentNullException(nameof(client));
             if (handlers == null) throw new ArgumentNullException(nameof(handlers));
 
             var currentHandler = client.RequestRawHandler;
-<<<<<<< HEAD
-            client.RequestRawHandler = (url, action, request, xml) =>
-=======
             if (append)
->>>>>>> 52afcb08
-            {
-                client.RequestRawHandler = (url, xml) =>
-                {
-<<<<<<< HEAD
-                    xml = handler(url, action, request, xml);
-                }
-                return currentHandler == null ? xml : currentHandler(url, action, request, xml);
-            };
-=======
-                    xml = currentHandler == null ? xml : currentHandler(url, xml);
-                    foreach (var handler in handlers)
-                    {
-                        xml = handler(url, xml);
+            {
+                client.RequestRawHandler = (url, action, request, xml) =>
+                {
+                    xml = currentHandler == null ? xml : currentHandler(url, action, request, xml);
+                    foreach (var handler in handlers)
+                    {
+                        xml = handler(url, action, request, xml);
                     }
                     return xml;
                 };
             }
             else
             {
-                client.RequestRawHandler = (url, xml) =>
-                {
-                    foreach (var handler in handlers)
-                    {
-                        xml = handler(url, xml);
-                    }
-                    return currentHandler == null ? xml : currentHandler(url, xml);
-                };
-            }
->>>>>>> 52afcb08
+                client.RequestRawHandler = (url, action, request, xml) =>
+                {
+                    foreach (var handler in handlers)
+                    {
+                        xml = handler(url, action, request, xml);
+                    }
+                    return currentHandler == null ? xml : currentHandler(url, action, request, xml);
+                };
+            }
 
             return client;
         }
@@ -219,10 +184,6 @@
             if (client == null) throw new ArgumentNullException(nameof(client));
             if (handlers == null || handlers.Length == 0) return client;
 
-<<<<<<< HEAD
-            return client.UsingRequestRawHandler(
-                (IEnumerable<Func<string, string, HttpRequestMessage, string, string>>) handlers);
-=======
             return client.UsingRequestRawHandler(handlers, false);
         }
 
@@ -237,14 +198,13 @@
         /// <returns>The SOAP client after changes</returns>
         /// <exception cref="ArgumentNullException"></exception>
         public static TSoapClient UsingRequestRawHandler<TSoapClient>(
-            this TSoapClient client, bool append, params Func<string, string, string>[] handlers)
+            this TSoapClient client, bool append, params Func<string, string, HttpRequestMessage, string, string>[] handlers)
             where TSoapClient : ISoapClient
         {
             if (client == null) throw new ArgumentNullException(nameof(client));
             if (handlers == null || handlers.Length == 0) return client;
 
             return client.UsingRequestRawHandler(handlers, append);
->>>>>>> 52afcb08
         }
 
         #endregion
@@ -262,51 +222,36 @@
         /// <returns>The SOAP client after changes</returns>
         /// <exception cref="ArgumentNullException"></exception>
         public static TSoapClient UsingResponseRawHandler<TSoapClient>(
-<<<<<<< HEAD
-            this TSoapClient client, IEnumerable<Func<string, string, HttpResponseMessage, string, string>> handlers)
-=======
-            this TSoapClient client, IEnumerable<Func<string, string, string>> handlers, bool append = false)
->>>>>>> 52afcb08
+            this TSoapClient client, IEnumerable<Func<string, string, HttpResponseMessage, string, string>> handlers, bool append = false)
             where TSoapClient : ISoapClient
         {
             if (client == null) throw new ArgumentNullException(nameof(client));
             if (handlers == null) throw new ArgumentNullException(nameof(handlers));
 
             var currentHandler = client.ResponseRawHandler;
-<<<<<<< HEAD
-            client.ResponseRawHandler = (url, action, response, xml) =>
-=======
             if (append)
->>>>>>> 52afcb08
-            {
-                client.ResponseRawHandler = (url, xml) =>
-                {
-<<<<<<< HEAD
-                    xml = handler(url, action, response, xml);
-                }
-                return currentHandler == null ? xml : currentHandler(url, action, response, xml);
-            };
-=======
-                    xml = currentHandler == null ? xml : currentHandler(url, xml);
-                    foreach (var handler in handlers)
-                    {
-                        xml = handler(url, xml);
+            {
+                client.ResponseRawHandler = (url, action, response, xml) =>
+                {
+                    xml = currentHandler == null ? xml : currentHandler(url, action, response, xml);
+                    foreach (var handler in handlers)
+                    {
+                        xml = handler(url, action, response, xml);
                     }
                     return xml;
                 };
             }
             else
             {
-                client.ResponseRawHandler = (url, xml) =>
-                {
-                    foreach (var handler in handlers)
-                    {
-                        xml = handler(url, xml);
-                    }
-                    return currentHandler == null ? xml : currentHandler(url, xml);
-                };
-            }
->>>>>>> 52afcb08
+                client.ResponseRawHandler = (url, action, response, xml) =>
+                {
+                    foreach (var handler in handlers)
+                    {
+                        xml = handler(url, action, response, xml);
+                    }
+                    return currentHandler == null ? xml : currentHandler(url, action, response, xml);
+                };
+            }
 
             return client;
         }
@@ -327,10 +272,6 @@
             if (client == null) throw new ArgumentNullException(nameof(client));
             if (handlers == null || handlers.Length == 0) return client;
 
-<<<<<<< HEAD
-            return client.UsingResponseRawHandler(
-                (IEnumerable<Func<string, string, HttpResponseMessage, string, string>>) handlers);
-=======
             return client.UsingResponseRawHandler(handlers, false);
         }
 
@@ -345,14 +286,13 @@
         /// <returns>The SOAP client after changes</returns>
         /// <exception cref="ArgumentNullException"></exception>
         public static TSoapClient UsingResponseRawHandler<TSoapClient>(
-            this TSoapClient client, bool append, params Func<string, string, string>[] handlers)
+            this TSoapClient client, bool append, params Func<string, string, HttpResponseMessage, string, string>[] handlers)
             where TSoapClient : ISoapClient
         {
             if (client == null) throw new ArgumentNullException(nameof(client));
             if (handlers == null || handlers.Length == 0) return client;
 
             return client.UsingResponseRawHandler(handlers, append);
->>>>>>> 52afcb08
         }
 
         #endregion
@@ -370,51 +310,36 @@
         /// <returns>The SOAP client after changes</returns>
         /// <exception cref="ArgumentNullException"></exception>
         public static TSoapClient UsingResponseEnvelopeHandler<TSoapClient>(
-<<<<<<< HEAD
-            this TSoapClient client, IEnumerable<Func<string, string, SoapEnvelope, SoapEnvelope>> handlers)
-=======
-            this TSoapClient client, IEnumerable<Func<string, SoapEnvelope, SoapEnvelope>> handlers, bool append = false)
->>>>>>> 52afcb08
+            this TSoapClient client, IEnumerable<Func<string, string, SoapEnvelope, SoapEnvelope>> handlers, bool append = false)
             where TSoapClient : ISoapClient
         {
             if (client == null) throw new ArgumentNullException(nameof(client));
             if (handlers == null) return client;
 
             var currentHandler = client.ResponseEnvelopeHandler;
-<<<<<<< HEAD
-            client.ResponseEnvelopeHandler = (url, action, envelope) =>
-=======
             if (append)
->>>>>>> 52afcb08
-            {
-                client.ResponseEnvelopeHandler = (url, envelope) =>
-                {
-<<<<<<< HEAD
-                    envelope = handler(url, action, envelope);
-                }
-                return currentHandler == null ? envelope : currentHandler(url, action, envelope);
-            };
-=======
-                    envelope = currentHandler == null ? envelope : currentHandler(url, envelope);
-                    foreach (var handler in handlers)
-                    {
-                        envelope = handler(url, envelope);
+            {
+                client.ResponseEnvelopeHandler = (url, action, envelope) =>
+                {
+                    envelope = currentHandler == null ? envelope : currentHandler(url, action, envelope);
+                    foreach (var handler in handlers)
+                    {
+                        envelope = handler(url, action, envelope);
                     }
                     return envelope;
                 };
             }
             else
             {
-                client.ResponseEnvelopeHandler = (url, envelope) =>
-                {
-                    foreach (var handler in handlers)
-                    {
-                        envelope = handler(url, envelope);
-                    }
-                    return currentHandler == null ? envelope : currentHandler(url, envelope);
-                };
-            }
->>>>>>> 52afcb08
+                client.ResponseEnvelopeHandler = (url, action, envelope) =>
+                {
+                    foreach (var handler in handlers)
+                    {
+                        envelope = handler(url, action, envelope);
+                    }
+                    return currentHandler == null ? envelope : currentHandler(url, action, envelope);
+                };
+            }
 
             return client;
         }
@@ -435,10 +360,6 @@
             if (client == null) throw new ArgumentNullException(nameof(client));
             if (handlers == null || handlers.Length == 0) return client;
 
-<<<<<<< HEAD
-            return client.UsingResponseEnvelopeHandler(
-                (IEnumerable<Func<string, string, SoapEnvelope, SoapEnvelope>>)handlers);
-=======
             return client.UsingResponseEnvelopeHandler(handlers, false);
         }
 
@@ -453,14 +374,13 @@
         /// <returns>The SOAP client after changes</returns>
         /// <exception cref="ArgumentNullException"></exception>
         public static TSoapClient UsingResponseEnvelopeHandler<TSoapClient>(
-            this TSoapClient client, bool append, params Func<string, SoapEnvelope, SoapEnvelope>[] handlers)
+            this TSoapClient client, bool append, params Func<string, string, SoapEnvelope, SoapEnvelope>[] handlers)
             where TSoapClient : ISoapClient
         {
             if (client == null) throw new ArgumentNullException(nameof(client));
             if (handlers == null || handlers.Length == 0) return client;
 
             return client.UsingResponseEnvelopeHandler(handlers, append);
->>>>>>> 52afcb08
         }
 
         #endregion
